--- conflicted
+++ resolved
@@ -348,11 +348,6 @@
    *
    * @since 2.1
    */
-<<<<<<< HEAD
-  @Override public Substring subSequence(int start, int end) {
-    checkRange(start, end);
-    return new Substring(context, startIndex + start, startIndex + end, startIndex, endIndex);
-=======
   @Override public Substring subSequence(int begin, int end) {
     if (begin < 0) {
       throw new IndexOutOfBoundsException("index out of substring range: " + begin);
@@ -364,7 +359,6 @@
       throw new IndexOutOfBoundsException("Invalid index: " + begin + " > " + end);
     }
     return new Substring(context, startIndex + begin, startIndex + end, startIndex, endIndex);
->>>>>>> 5236de14
   }
 
   /** Returns this substring. */
@@ -608,28 +602,6 @@
 
     private interface Mapper extends Function<Substring, Substring>, Serializable {}
   }
-<<<<<<< HEAD
-
-  private int checkIndex(int index) {
-    if (index < 0 || index >= length()) {
-      throw new IndexOutOfBoundsException("index out of substring range: " + index);
-    }
-    return index;
-  }
-
-  private void checkRange(int begin, int end) {
-    if (begin < 0) {
-      throw new IndexOutOfBoundsException("index out of substring range: " + begin);
-    }
-    if (end < 0 || end > length()) {
-      throw new IndexOutOfBoundsException("index out of substring range: " + end);
-    }
-    if (begin > end) {
-      throw new IndexOutOfBoundsException("Invalid index: " + begin + " > " + end);
-    }
-  }
-=======
->>>>>>> 5236de14
   
   private Substring sliceOrNull(int index, int length) {
     return index >= 0 ? subSequence(index, index + length) : null;
